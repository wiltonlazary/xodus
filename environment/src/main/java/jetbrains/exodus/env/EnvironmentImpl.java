--- conflicted
+++ resolved
@@ -719,11 +719,8 @@
     }
 
     private long getOldestTxnRootAddress() {
-<<<<<<< HEAD
         final TransactionBase oldestTxn = getOldestTransaction();
-=======
         final TransactionImpl oldestTxn = getOldestTransaction();
->>>>>>> 0ac52d6c
         return oldestTxn == null ? Long.MAX_VALUE : oldestTxn.getRoot();
     }
 
