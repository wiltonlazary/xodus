/**
 * Copyright 2010 - 2015 JetBrains s.r.o.
 *
 * Licensed under the Apache License, Version 2.0 (the "License");
 * you may not use this file except in compliance with the License.
 * You may obtain a copy of the License at
 *
 * http://www.apache.org/licenses/LICENSE-2.0
 *
 * Unless required by applicable law or agreed to in writing, software
 * distributed under the License is distributed on an "AS IS" BASIS,
 * WITHOUT WARRANTIES OR CONDITIONS OF ANY KIND, either express or implied.
 * See the License for the specific language governing permissions and
 * limitations under the License.
 */
package jetbrains.exodus.entitystore;

import jetbrains.exodus.core.dataStructures.hash.ObjectProcedure;
import jetbrains.exodus.core.dataStructures.persistent.PersistentObjectCache;
import jetbrains.exodus.entitystore.iterate.CachedWrapperIterable;
import org.jetbrains.annotations.NotNull;
import org.jetbrains.annotations.Nullable;

import java.lang.ref.SoftReference;

@SuppressWarnings("unchecked")
final class EntityIterableCacheAdapter {

<<<<<<< HEAD
    @NotNull
    private final PersistentEntityStoreConfig config;
=======
    private final int maxSizeOfDirectValue;
>>>>>>> 210f7415
    @NotNull
    final PersistentObjectCache<EntityIterableHandle, CacheItem> cache;

    EntityIterableCacheAdapter(@NotNull final PersistentEntityStoreConfig config, final int cacheSize) {
<<<<<<< HEAD
        this.config = config;
=======
        maxSizeOfDirectValue = config.getEntityIterableCacheMaxSizeOfDirectValue();
>>>>>>> 210f7415
        cache = new PersistentObjectCache<EntityIterableHandle, CacheItem>(cacheSize);
    }

    private EntityIterableCacheAdapter(@NotNull final EntityIterableCacheAdapter source) {
<<<<<<< HEAD
        config = source.config;
=======
        maxSizeOfDirectValue = source.maxSizeOfDirectValue;
>>>>>>> 210f7415
        cache = source.cache.getClone();
    }

    @Nullable
    CachedWrapperIterable tryKey(@NotNull final EntityIterableHandle key) {
        return parseCachedObject(key, cache.tryKey(key));
    }

    @Nullable
    CachedWrapperIterable getObject(@NotNull final EntityIterableHandle key) {
        return parseCachedObject(key, cache.getObject(key));
    }

    void cacheObject(@NotNull final EntityIterableHandle key, @NotNull final CachedWrapperIterable it) {
<<<<<<< HEAD
        if (isHandleTooLong(key)) {
            return;
        }
        cache.cacheObject(key, new CacheItem(it, config.getEntityIterableCacheMaxSizeOfDirectValue()));
=======
        cache.cacheObject(key, new CacheItem(it, maxSizeOfDirectValue));
>>>>>>> 210f7415
    }

    void forEachKey(final ObjectProcedure<EntityIterableHandle> procedure) {
        cache.forEachKey(procedure);
    }

    void remove(@NotNull final EntityIterableHandle key) {
        cache.remove(key);
    }

    double hitRate() {
        return cache.hitRate();
    }

    int count() {
        return cache.count();
    }

    int size() {
        return cache.size();
    }

    void clear() {
        cache.clear();
    }

    boolean isSparse() {
        return cache.count() < cache.size() / 2;
    }

    EntityIterableCacheAdapter getClone() {
        return new EntityIterableCacheAdapter(this);
    }

<<<<<<< HEAD
    boolean isHandleTooLong(@NotNull final EntityIterableHandle handle) {
        return handle.getStringHandle().length() > config.getEntityIterableCacheMaxKeySize();
    }

=======
>>>>>>> 210f7415
    private CachedWrapperIterable parseCachedObject(@NotNull final EntityIterableHandle key, @Nullable final CacheItem item) {
        if (item == null) {
            return null;
        }
        CachedWrapperIterable cached = item.cached;
        if (cached == null) {
            cached = item.ref.get();
            if (cached == null) {
                cache.remove(key);
            }
        }
        return cached;
    }

    static final class CacheItem {
        private final CachedWrapperIterable cached;
        private final SoftReference<CachedWrapperIterable> ref;

        private CacheItem(@NotNull final CachedWrapperIterable it, final int maxSizeOfDirectValue) {
            if (it.size() <= maxSizeOfDirectValue) {
                cached = it;
                ref = null;
            } else {
                cached = null;
                ref = new SoftReference<CachedWrapperIterable>(it);
            }
        }
    }
}<|MERGE_RESOLUTION|>--- conflicted
+++ resolved
@@ -26,30 +26,18 @@
 @SuppressWarnings("unchecked")
 final class EntityIterableCacheAdapter {
 
-<<<<<<< HEAD
     @NotNull
     private final PersistentEntityStoreConfig config;
-=======
-    private final int maxSizeOfDirectValue;
->>>>>>> 210f7415
     @NotNull
     final PersistentObjectCache<EntityIterableHandle, CacheItem> cache;
 
     EntityIterableCacheAdapter(@NotNull final PersistentEntityStoreConfig config, final int cacheSize) {
-<<<<<<< HEAD
         this.config = config;
-=======
-        maxSizeOfDirectValue = config.getEntityIterableCacheMaxSizeOfDirectValue();
->>>>>>> 210f7415
         cache = new PersistentObjectCache<EntityIterableHandle, CacheItem>(cacheSize);
     }
 
     private EntityIterableCacheAdapter(@NotNull final EntityIterableCacheAdapter source) {
-<<<<<<< HEAD
         config = source.config;
-=======
-        maxSizeOfDirectValue = source.maxSizeOfDirectValue;
->>>>>>> 210f7415
         cache = source.cache.getClone();
     }
 
@@ -64,14 +52,7 @@
     }
 
     void cacheObject(@NotNull final EntityIterableHandle key, @NotNull final CachedWrapperIterable it) {
-<<<<<<< HEAD
-        if (isHandleTooLong(key)) {
-            return;
-        }
         cache.cacheObject(key, new CacheItem(it, config.getEntityIterableCacheMaxSizeOfDirectValue()));
-=======
-        cache.cacheObject(key, new CacheItem(it, maxSizeOfDirectValue));
->>>>>>> 210f7415
     }
 
     void forEachKey(final ObjectProcedure<EntityIterableHandle> procedure) {
@@ -106,13 +87,6 @@
         return new EntityIterableCacheAdapter(this);
     }
 
-<<<<<<< HEAD
-    boolean isHandleTooLong(@NotNull final EntityIterableHandle handle) {
-        return handle.getStringHandle().length() > config.getEntityIterableCacheMaxKeySize();
-    }
-
-=======
->>>>>>> 210f7415
     private CachedWrapperIterable parseCachedObject(@NotNull final EntityIterableHandle key, @Nullable final CacheItem item) {
         if (item == null) {
             return null;
